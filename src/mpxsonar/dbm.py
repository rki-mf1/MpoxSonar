--- conflicted
+++ resolved
@@ -1926,56 +1926,6 @@
         # collecting sqls for metadata-based filtering
         property_sqls = []
         property_vals = []
-<<<<<<< HEAD
-        # IF sublineage search is enable
-        # support: include and exclude
-        if False and "with_sublineage" in reserved_props:
-            _tmp_include_lin = []  # used to keep all lienages after search.
-            lineage_col = reserved_props.get("with_sublineage")
-            include_lin = properties.get(lineage_col)  # get list of given lineages
-            negate = False
-            logging.info("sublineage search is enable on %s" % include_lin)
-            while include_lin:
-                in_lin = include_lin.pop(0)
-
-                if in_lin.startswith("^"):
-                    in_lin = in_lin[1:]
-                    negate = True
-
-                # have wildcard in string which mean we have to find all lineage from wildcard query
-                # then we used the wildcard query result to find all sublineages agian.
-                if "%" in in_lin:
-                    _tobeadded_lin = self.get_list_of_lineages(in_lin)
-                    for i in _tobeadded_lin:
-
-                        # if i != in_lin: # we dont need to add same lineage agian,so we skip for the duplicate lineage.
-                        if negate:  # all lineage should add not ^
-                            i = "^" + i
-                        include_lin.append(i)  # add more lineage to find in next round.
-
-                value = self.lineage_sublineage_dict.get(
-                    in_lin, "none"
-                )  # provide a default value if the key is missing:
-                # print(value)
-                if value != "none":
-                    if negate:
-                        in_lin = "^" + in_lin
-                    _tmp_include_lin.append(in_lin)
-
-                    _list = value.split(",")
-                    for i in _list:
-                        if negate:  # all sublineage should add not^
-                            i = "^" + i
-                        include_lin.append(i)  # add more lineage to find in next round.
-                        # _tmp_include_lin.append(i)
-                        # if we don't find this wildcard so we discard it
-                else:  # None (no child)
-                    if negate:
-                        in_lin = "^" + in_lin
-                    _tmp_include_lin.append(in_lin)
-                negate = False
-=======
->>>>>>> 59f49b0d
 
         if self.debug:
             logging.info(f"List all prop.:{properties}")
@@ -1990,9 +1940,6 @@
         property_sqls = " INTERSECT ".join(property_sqls)
         if self.debug:
             logging.info(f"Properties in Query: {property_sqls}")
-<<<<<<< HEAD
-        # ------------------------
-=======
         # ----------------------------------------------
         # NOTE: Find the refID, if refID is not given,
         # this will return all refIDs that match the given profiles
@@ -2021,7 +1968,6 @@
         else:
             variant_condition_stm = ""
 
->>>>>>> 59f49b0d
         # collecting sqls for genomic profile based filtering
         profile_sqls = []
         profile_vals = []
@@ -2082,18 +2028,7 @@
                 ref_id_list = self.get_ref_variant_ID(profiles)
                 selected_ref_ids = ", ".join([str(x) for x in ref_id_list])
 
-<<<<<<< HEAD
-            logging.info(
-                f"Found Reference ID base on given profile: {selected_ref_ids}"
-            )
-            variant_condition_stm = " AND `reference.id` IN (" + selected_ref_ids + ")"
-        else:
-            variant_condition_stm = ""
-        # ------------------------
-        # Both prop. and profile are present.
-=======
         # ------
->>>>>>> 59f49b0d
         if property_sqls and profile_sqls:
             if len(profiles) > 1:
                 sample_selection_sql = (
@@ -2102,14 +2037,6 @@
             else:
                 sample_selection_sql = property_sqls + " INTERSECT " + profile_sqls
 
-<<<<<<< HEAD
-            if reference_accession:
-                sample_selection_sql = (
-                    sample_selection_sql + " " + variant_condition_stm
-                )
-
-=======
->>>>>>> 59f49b0d
         elif property_sqls or profile_sqls:
             sample_selection_sql = property_sqls + profile_sqls
 
@@ -2131,14 +2058,6 @@
                     + " , ".join(samples_condition)
                     + ")"
                 )
-<<<<<<< HEAD
-
-                if reference_accession:
-                    sample_selection_sql = (
-                        sample_selection_sql + " " + variant_condition_stm
-                    )
-=======
->>>>>>> 59f49b0d
                 property_sqls = []
                 property_vals = []
             else:
@@ -2198,7 +2117,7 @@
         else:
             nn = ""
             nx = ""
-        tg = ' AND "variant.alt" != "." ' if ignoreTerminalGaps else ""
+        tg = ' AND `variant.alt` != "." ' if ignoreTerminalGaps else ""
         # find element id for CDS
         cds_element_condition = [
             str(x) for x in self.get_element_ids(reference_accession, "cds")
@@ -2298,10 +2217,7 @@
                 + ") AND "
                 + genome_element_condition
                 + nn
-<<<<<<< HEAD
                 + tg
-=======
->>>>>>> 59f49b0d
                 + variant_condition_stm
                 + " GROUP BY `sample.id`, reference_accession) nt_profile "
                 + " JOIN "
