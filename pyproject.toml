[tool.poetry]
name = "mpxradar-frontend"
version = "0.1.0"
description = "MonkeyPoxRadar"
authors = ["Kunaphas.Kong <kunaphas.kon@gmail.com>"]

[tool.poetry.dependencies]
python = "^3.9"
biopython = "~1.79"
tqdm = "~4.59.0"
more-itertools = "~8.7.0"
pyaml = "~20.4.0"
tabulate = "~0.8.9"
mpire = "2.6.0"
pandas = "~1.4.0"
requests = "^2.28.0"
python-dotenv = "^0.21.0"
mariadb = "^1.1.4"
psutil = "^5.9.3"
dash-bootstrap-components = "^1.2.1"
dash = "^2.7.0"
gunicorn = "^20.1.0"
<<<<<<< HEAD
=======
dash-mantine-components = "^0.11.0"
>>>>>>> 7efebb8b

[tool.poetry.dev-dependencies]
pytest = "^7.1.2"
coverage = {extras = ["toml"], version = "^6.4.1"}
pytest-cov = "^3.0.0"
black = "^22.6.0"
flake8 = "^4.0.1"
flake8-bandit = "^3.0.0"
flake8-black = "^0.3.3"
flake8-bugbear = "^22.6.22"
flake8-import-order = "^0.18.1"
safety = "^2.0.0"
zimports = "^0.6.0"
pytest-sugar = "^0.9.5"


[build-system]
requires = ["poetry-core>=1.0.0"]
build-backend = "poetry.core.masonry.api"<|MERGE_RESOLUTION|>--- conflicted
+++ resolved
@@ -20,10 +20,7 @@
 dash-bootstrap-components = "^1.2.1"
 dash = "^2.7.0"
 gunicorn = "^20.1.0"
-<<<<<<< HEAD
-=======
 dash-mantine-components = "^0.11.0"
->>>>>>> 7efebb8b
 
 [tool.poetry.dev-dependencies]
 pytest = "^7.1.2"
